#include "jllama.h"

#include "arg.h"
#include "llama.h"
<<<<<<< HEAD
#include "json-schema-to-grammar.h"
=======
#include "log.h"
>>>>>>> 8630eab5
#include "nlohmann/json.hpp"
#include "server.hpp"

#include <functional>
#include <iostream>
#include <stdexcept>

// We store some references to Java classes and their fields/methods here to speed up things for later and to fail
// early on if anything can't be found. This happens when the JVM loads the shared library (see `JNI_OnLoad`).
// The references remain valid throughout the whole life of the shared library, on `JNI_OnUnload` they are released.

namespace
{
JavaVM *g_vm = nullptr;

// classes
jclass c_llama_model = nullptr;
jclass c_llama_iterator = nullptr;
jclass c_standard_charsets = nullptr;
jclass c_output = nullptr;
jclass c_string = nullptr;
jclass c_hash_map = nullptr;
jclass c_map = nullptr;
jclass c_set = nullptr;
jclass c_entry = nullptr;
jclass c_iterator = nullptr;
jclass c_integer = nullptr;
jclass c_float = nullptr;
jclass c_biconsumer = nullptr;
jclass c_llama_error = nullptr;
jclass c_log_level = nullptr;
jclass c_log_format = nullptr;
jclass c_error_oom = nullptr;

// constructors
jmethodID cc_output = nullptr;
jmethodID cc_hash_map = nullptr;
jmethodID cc_integer = nullptr;
jmethodID cc_float = nullptr;

// methods
jmethodID m_get_bytes = nullptr;
jmethodID m_entry_set = nullptr;
jmethodID m_set_iterator = nullptr;
jmethodID m_iterator_has_next = nullptr;
jmethodID m_iterator_next = nullptr;
jmethodID m_entry_key = nullptr;
jmethodID m_entry_value = nullptr;
jmethodID m_map_put = nullptr;
jmethodID m_int_value = nullptr;
jmethodID m_float_value = nullptr;
jmethodID m_biconsumer_accept = nullptr;

// fields
jfieldID f_model_pointer = nullptr;
jfieldID f_task_id = nullptr;
jfieldID f_utf_8 = nullptr;
jfieldID f_iter_has_next = nullptr;
jfieldID f_log_level_debug = nullptr;
jfieldID f_log_level_info = nullptr;
jfieldID f_log_level_warn = nullptr;
jfieldID f_log_level_error = nullptr;
jfieldID f_log_format_json = nullptr;
jfieldID f_log_format_text = nullptr;

// objects
jobject o_utf_8 = nullptr;
jobject o_log_level_debug = nullptr;
jobject o_log_level_info = nullptr;
jobject o_log_level_warn = nullptr;
jobject o_log_level_error = nullptr;
jobject o_log_format_json = nullptr;
jobject o_log_format_text = nullptr;
jobject o_log_callback = nullptr;

/**
 * Convert a Java string to a std::string
 */
std::string parse_jstring(JNIEnv *env, jstring java_string)
{
    auto *const string_bytes = (jbyteArray)env->CallObjectMethod(java_string, m_get_bytes, o_utf_8);

    auto length = (size_t)env->GetArrayLength(string_bytes);
    jbyte *byte_elements = env->GetByteArrayElements(string_bytes, nullptr);

    std::string string = std::string((char *)byte_elements, length);

    env->ReleaseByteArrayElements(string_bytes, byte_elements, JNI_ABORT);
    env->DeleteLocalRef(string_bytes);

    return string;
}

char **parse_string_array(JNIEnv *env, const jobjectArray string_array, const jsize length)
{
    auto *const result = static_cast<char **>(malloc(length * sizeof(char *)));

    if (result == nullptr)
    {
        return nullptr;
    }

    for (jsize i = 0; i < length; i++)
    {
        auto *const javaString = static_cast<jstring>(env->GetObjectArrayElement(string_array, i));
        const char *cString = env->GetStringUTFChars(javaString, nullptr);
        result[i] = strdup(cString);
        env->ReleaseStringUTFChars(javaString, cString);
    }

    return result;
}

void free_string_array(char **array, jsize length)
{
    if (array != nullptr)
    {
        for (jsize i = 0; i < length; i++)
        {
            free(array[i]);
        }
        free(array);
    }
}

/**
 * Since Java expects utf16 but std::strings are utf8, we can't directly use `env->NewString` or `env-NewString`,
 * but we directly send the bytes and do the conversion in Java. Unfortunately, there isn't a nice/standardized way to
 * do this conversion in C++
 */
jbyteArray parse_jbytes(JNIEnv *env, const std::string &string)
{
    jsize length = string.size(); // NOLINT(*-narrowing-conversions)
    jbyteArray bytes = env->NewByteArray(length);
    env->SetByteArrayRegion(bytes, 0, length, reinterpret_cast<const jbyte *>(string.c_str()));
    return bytes;
}

/**
 * Map a llama.cpp log level to its Java enumeration option.
 */
jobject log_level_to_jobject(ggml_log_level level)
{
    switch (level)
    {
    case GGML_LOG_LEVEL_ERROR:
        return o_log_level_error;
    case GGML_LOG_LEVEL_WARN:
        return o_log_level_warn;
    default:
    case GGML_LOG_LEVEL_INFO:
        return o_log_level_info;
    case GGML_LOG_LEVEL_DEBUG:
        return o_log_level_debug;
    }
}

/**
 * Returns the JNIEnv of the current thread.
 */
JNIEnv *get_jni_env()
{
    JNIEnv *env = nullptr;
    if (g_vm == nullptr || g_vm->GetEnv(reinterpret_cast<void **>(&env), JNI_VERSION_1_6) != JNI_OK)
    {
        throw std::runtime_error("Thread is not attached to the JVM");
    }
    return env;
}

bool log_json;
std::function<void(ggml_log_level, const char *, void *)> log_callback;

/**
 * Invoke the log callback if there is any.
 */
void log_callback_trampoline(ggml_log_level level, const char *text, void *user_data)
{
    if (log_callback != nullptr)
    {
        log_callback(level, text, user_data);
    }
}
} // namespace

/**
 * The VM calls JNI_OnLoad when the native library is loaded (for example, through `System.loadLibrary`).
 * `JNI_OnLoad` must return the JNI version needed by the native library.
 * In order to use any of the new JNI functions, a native library must export a `JNI_OnLoad` function that returns
 * `JNI_VERSION_1_2`. If the native library does not export a JNI_OnLoad function, the VM assumes that the library
 * only requires JNI version `JNI_VERSION_1_1`. If the VM does not recognize the version number returned by
 `JNI_OnLoad`, the VM will unload the library and act as if the library was never loaded.
 */
JNIEXPORT jint JNICALL JNI_OnLoad(JavaVM *vm, void *reserved)
{
    g_vm = vm;
    JNIEnv *env = nullptr;

    if (JNI_OK != vm->GetEnv((void **)&env, JNI_VERSION_1_1))
    {
        goto error;
    }

    // find classes
    c_llama_model = env->FindClass("de/kherud/llama/LlamaModel");
    c_llama_iterator = env->FindClass("de/kherud/llama/LlamaIterator");
    c_standard_charsets = env->FindClass("java/nio/charset/StandardCharsets");
    c_output = env->FindClass("de/kherud/llama/LlamaOutput");
    c_string = env->FindClass("java/lang/String");
    c_hash_map = env->FindClass("java/util/HashMap");
    c_map = env->FindClass("java/util/Map");
    c_set = env->FindClass("java/util/Set");
    c_entry = env->FindClass("java/util/Map$Entry");
    c_iterator = env->FindClass("java/util/Iterator");
    c_integer = env->FindClass("java/lang/Integer");
    c_float = env->FindClass("java/lang/Float");
    c_biconsumer = env->FindClass("java/util/function/BiConsumer");
    c_llama_error = env->FindClass("de/kherud/llama/LlamaException");
    c_log_level = env->FindClass("de/kherud/llama/LogLevel");
    c_log_format = env->FindClass("de/kherud/llama/args/LogFormat");
    c_error_oom = env->FindClass("java/lang/OutOfMemoryError");

    if (!(c_llama_model && c_llama_iterator && c_standard_charsets && c_output && c_string && c_hash_map && c_map &&
          c_set && c_entry && c_iterator && c_integer && c_float && c_biconsumer && c_llama_error && c_log_level &&
          c_log_format && c_error_oom))
    {
        goto error;
    }

    // create references
    c_llama_model = (jclass)env->NewGlobalRef(c_llama_model);
    c_llama_iterator = (jclass)env->NewGlobalRef(c_llama_iterator);
    c_output = (jclass)env->NewGlobalRef(c_output);
    c_string = (jclass)env->NewGlobalRef(c_string);
    c_hash_map = (jclass)env->NewGlobalRef(c_hash_map);
    c_map = (jclass)env->NewGlobalRef(c_map);
    c_set = (jclass)env->NewGlobalRef(c_set);
    c_entry = (jclass)env->NewGlobalRef(c_entry);
    c_iterator = (jclass)env->NewGlobalRef(c_iterator);
    c_integer = (jclass)env->NewGlobalRef(c_integer);
    c_float = (jclass)env->NewGlobalRef(c_float);
    c_biconsumer = (jclass)env->NewGlobalRef(c_biconsumer);
    c_llama_error = (jclass)env->NewGlobalRef(c_llama_error);
    c_log_level = (jclass)env->NewGlobalRef(c_log_level);
    c_log_format = (jclass)env->NewGlobalRef(c_log_format);
    c_error_oom = (jclass)env->NewGlobalRef(c_error_oom);

    // find constructors
    cc_output = env->GetMethodID(c_output, "<init>", "([BLjava/util/Map;Z)V");
    cc_hash_map = env->GetMethodID(c_hash_map, "<init>", "()V");
    cc_integer = env->GetMethodID(c_integer, "<init>", "(I)V");
    cc_float = env->GetMethodID(c_float, "<init>", "(F)V");

    if (!(cc_output && cc_hash_map && cc_integer && cc_float))
    {
        goto error;
    }

    // find methods
    m_get_bytes = env->GetMethodID(c_string, "getBytes", "(Ljava/lang/String;)[B");
    m_entry_set = env->GetMethodID(c_map, "entrySet", "()Ljava/util/Set;");
    m_set_iterator = env->GetMethodID(c_set, "iterator", "()Ljava/util/Iterator;");
    m_iterator_has_next = env->GetMethodID(c_iterator, "hasNext", "()Z");
    m_iterator_next = env->GetMethodID(c_iterator, "next", "()Ljava/lang/Object;");
    m_entry_key = env->GetMethodID(c_entry, "getKey", "()Ljava/lang/Object;");
    m_entry_value = env->GetMethodID(c_entry, "getValue", "()Ljava/lang/Object;");
    m_map_put = env->GetMethodID(c_map, "put", "(Ljava/lang/Object;Ljava/lang/Object;)Ljava/lang/Object;");
    m_int_value = env->GetMethodID(c_integer, "intValue", "()I");
    m_float_value = env->GetMethodID(c_float, "floatValue", "()F");
    m_biconsumer_accept = env->GetMethodID(c_biconsumer, "accept", "(Ljava/lang/Object;Ljava/lang/Object;)V");

    if (!(m_get_bytes && m_entry_set && m_set_iterator && m_iterator_has_next && m_iterator_next && m_entry_key &&
          m_entry_value && m_map_put && m_int_value && m_float_value && m_biconsumer_accept))
    {
        goto error;
    }

    // find fields
    f_model_pointer = env->GetFieldID(c_llama_model, "ctx", "J");
    f_task_id = env->GetFieldID(c_llama_iterator, "taskId", "I");
    f_utf_8 = env->GetStaticFieldID(c_standard_charsets, "UTF_8", "Ljava/nio/charset/Charset;");
    f_iter_has_next = env->GetFieldID(c_llama_iterator, "hasNext", "Z");
    f_log_level_debug = env->GetStaticFieldID(c_log_level, "DEBUG", "Lde/kherud/llama/LogLevel;");
    f_log_level_info = env->GetStaticFieldID(c_log_level, "INFO", "Lde/kherud/llama/LogLevel;");
    f_log_level_warn = env->GetStaticFieldID(c_log_level, "WARN", "Lde/kherud/llama/LogLevel;");
    f_log_level_error = env->GetStaticFieldID(c_log_level, "ERROR", "Lde/kherud/llama/LogLevel;");
    f_log_format_json = env->GetStaticFieldID(c_log_format, "JSON", "Lde/kherud/llama/args/LogFormat;");
    f_log_format_text = env->GetStaticFieldID(c_log_format, "TEXT", "Lde/kherud/llama/args/LogFormat;");

    if (!(f_model_pointer && f_task_id && f_utf_8 && f_iter_has_next && f_log_level_debug && f_log_level_info &&
          f_log_level_warn && f_log_level_error && f_log_format_json && f_log_format_text))
    {
        goto error;
    }

    o_utf_8 = env->NewStringUTF("UTF-8");
    o_log_level_debug = env->GetStaticObjectField(c_log_level, f_log_level_debug);
    o_log_level_info = env->GetStaticObjectField(c_log_level, f_log_level_info);
    o_log_level_warn = env->GetStaticObjectField(c_log_level, f_log_level_warn);
    o_log_level_error = env->GetStaticObjectField(c_log_level, f_log_level_error);
    o_log_format_json = env->GetStaticObjectField(c_log_format, f_log_format_json);
    o_log_format_text = env->GetStaticObjectField(c_log_format, f_log_format_text);

    if (!(o_utf_8 && o_log_level_debug && o_log_level_info && o_log_level_warn && o_log_level_error &&
          o_log_format_json && o_log_format_text))
    {
        goto error;
    }

    o_utf_8 = env->NewGlobalRef(o_utf_8);
    o_log_level_debug = env->NewGlobalRef(o_log_level_debug);
    o_log_level_info = env->NewGlobalRef(o_log_level_info);
    o_log_level_warn = env->NewGlobalRef(o_log_level_warn);
    o_log_level_error = env->NewGlobalRef(o_log_level_error);
    o_log_format_json = env->NewGlobalRef(o_log_format_json);
    o_log_format_text = env->NewGlobalRef(o_log_format_text);

    if (env->ExceptionCheck())
    {
        env->ExceptionDescribe();
        goto error;
    }

    llama_backend_init();

    goto success;

error:
    return JNI_ERR;

success:
    return JNI_VERSION_1_6;
}

/**
 * The VM calls `JNI_OnUnload` when the class loader containing the native library is garbage collected.
 * This function can be used to perform cleanup operations. Because this function is called in an unknown context
 * (such as from a finalizer), the programmer should be conservative on using Java VM services, and refrain from
 * arbitrary Java call-backs.
 * Note that `JNI_OnLoad` and `JNI_OnUnload` are two functions optionally supplied by JNI libraries, not exported from
 * the VM.
 */
JNIEXPORT void JNICALL JNI_OnUnload(JavaVM *vm, void *reserved)
{
    JNIEnv *env = nullptr;

    if (JNI_OK != vm->GetEnv((void **)&env, JNI_VERSION_1_6))
    {
        return;
    }

    env->DeleteGlobalRef(c_llama_model);
    env->DeleteGlobalRef(c_llama_iterator);
    env->DeleteGlobalRef(c_output);
    env->DeleteGlobalRef(c_string);
    env->DeleteGlobalRef(c_hash_map);
    env->DeleteGlobalRef(c_map);
    env->DeleteGlobalRef(c_set);
    env->DeleteGlobalRef(c_entry);
    env->DeleteGlobalRef(c_iterator);
    env->DeleteGlobalRef(c_integer);
    env->DeleteGlobalRef(c_float);
    env->DeleteGlobalRef(c_biconsumer);
    env->DeleteGlobalRef(c_llama_error);
    env->DeleteGlobalRef(c_log_level);
    env->DeleteGlobalRef(c_log_level);
    env->DeleteGlobalRef(c_error_oom);

    env->DeleteGlobalRef(o_utf_8);
    env->DeleteGlobalRef(o_log_level_debug);
    env->DeleteGlobalRef(o_log_level_info);
    env->DeleteGlobalRef(o_log_level_warn);
    env->DeleteGlobalRef(o_log_level_error);
    env->DeleteGlobalRef(o_log_format_json);
    env->DeleteGlobalRef(o_log_format_text);

    if (o_log_callback != nullptr)
    {
        env->DeleteGlobalRef(o_log_callback);
    }

    llama_backend_free();
}

JNIEXPORT void JNICALL Java_de_kherud_llama_LlamaModel_loadModel(JNIEnv *env, jobject obj, jobjectArray jparams)
{
    common_params params;

    const jsize argc = env->GetArrayLength(jparams);
    char **argv = parse_string_array(env, jparams, argc);
    if (argv == nullptr)
    {
        return;
    }

    const auto parsed_params = common_params_parse(argc, argv, params, LLAMA_EXAMPLE_SERVER);
    free_string_array(argv, argc);
    if (!parsed_params)
    {
        return;
    }

     SRV_INF("loading model '%s'\n", params.model.c_str());

    common_init();

    // struct that contains llama context and inference
    auto *ctx_server = new server_context();

    llama_numa_init(params.numa);

    LOG_INF("system info: n_threads = %d, n_threads_batch = %d, total_threads = %d\n", params.cpuparams.n_threads,
            params.cpuparams_batch.n_threads, std::thread::hardware_concurrency());
    LOG_INF("\n");
    LOG_INF("%s\n", common_params_get_system_info(params).c_str());
    LOG_INF("\n");

    std::atomic<server_state> state{SERVER_STATE_LOADING_MODEL};

    // Necessary similarity of prompt for slot selection
    ctx_server->slot_prompt_similarity = params.slot_prompt_similarity;

    LOG_INF("%s: loading model\n", __func__);

    // load the model
    if (!ctx_server->load_model(params))
    {
        llama_backend_free();
        ;
        env->ThrowNew(c_llama_error, "could not load model from given file path");
        return;
    }

    ctx_server->init();
    state.store(SERVER_STATE_READY);

    LOG_INF("%s: model loaded\n", __func__);

    const auto model_meta = ctx_server->model_meta();
    
 	if (!params.speculative.model.empty() || !params.speculative.hf_repo.empty()) {
    	SRV_INF("loading draft model '%s'\n", params.speculative.model.c_str());
		auto params_dft = params;

		params_dft.devices      = params.speculative.devices;
		params_dft.hf_file      = params.speculative.hf_file;
		params_dft.hf_repo      = params.speculative.hf_repo;
		params_dft.model        = params.speculative.model;
		params_dft.model_url    = params.speculative.model_url;
		params_dft.n_ctx        = params.speculative.n_ctx == 0 ? params.n_ctx / params.n_parallel : params.speculative.n_ctx;
		params_dft.n_gpu_layers = params.speculative.n_gpu_layers;
		params_dft.n_parallel   = 1;

		common_init_result llama_init_dft = common_init_from_params(params_dft);

		llama_model * model_dft = llama_init_dft.model.get();

		if (model_dft == nullptr) {
			SRV_ERR("failed to load draft model, '%s'\n", params.speculative.model.c_str());
		}

		if (!common_speculative_are_compatible(ctx_server->ctx, llama_init_dft.context.get())) {
			SRV_ERR("the draft model '%s' is not compatible with the target model '%s'\n", params.speculative.model.c_str(), params.model.c_str());
		}

		const int n_ctx_dft = llama_n_ctx(llama_init_dft.context.get());

            ctx_server->cparams_dft = common_context_params_to_llama(params_dft);
            ctx_server->cparams_dft.n_batch = n_ctx_dft;

            // force F16 KV cache for the draft model for extra performance
            ctx_server->cparams_dft.type_k = GGML_TYPE_F16;
            ctx_server->cparams_dft.type_v = GGML_TYPE_F16;

            // the context is not needed - we will create one for each slot
            llama_init_dft.context.reset();
        }

        ctx_server->chat_templates = common_chat_templates_init(ctx_server->model, params.chat_template);
        try {
            common_chat_format_example(ctx_server->chat_templates.get(), params.use_jinja);
        } catch (const std::exception & e) {
            SRV_WRN("%s: The chat template that comes with this model is not yet supported, falling back to chatml. This may cause the model to output suboptimal responses\n", __func__);
            ctx_server->chat_templates = common_chat_templates_init(ctx_server->model, "chatml");
        }

   // print sample chat example to make it clear which template is used
    LOG_INF("%s: chat template, chat_template: %s, example_format: '%s'\n", __func__,
        common_chat_templates_source(ctx_server->chat_templates.get()),
        common_chat_format_example(ctx_server->chat_templates.get(), ctx_server->params_base.use_jinja).c_str());
        

    // print sample chat example to make it clear which template is used
//    LOG_INF("%s: chat template, chat_template: %s, example_format: '%s'\n", __func__,
  //         common_chat_templates_source(ctx_server->chat_templates.get()),
    //        common_chat_format_example(*ctx_server->chat_templates.template_default, ctx_server->params_base.use_jinja) .c_str());

    ctx_server->queue_tasks.on_new_task(
        std::bind(&server_context::process_single_task, ctx_server, std::placeholders::_1));
    ctx_server->queue_tasks.on_update_slots(std::bind(&server_context::update_slots, ctx_server));

    std::thread t([ctx_server]() {
        JNIEnv *env;
        jint res = g_vm->GetEnv((void **)&env, JNI_VERSION_1_6);
        if (res == JNI_EDETACHED)
        {
            res = g_vm->AttachCurrentThread((void **)&env, nullptr);
            if (res != JNI_OK)
            {
                throw std::runtime_error("Failed to attach thread to JVM");
            }
        }
        ctx_server->queue_tasks.start_loop();
    });
    t.detach();

    env->SetLongField(obj, f_model_pointer, reinterpret_cast<jlong>(ctx_server));
}

JNIEXPORT jint JNICALL Java_de_kherud_llama_LlamaModel_requestCompletion(JNIEnv *env, jobject obj, jstring jparams)
{
    jlong server_handle = env->GetLongField(obj, f_model_pointer);
    auto *ctx_server = reinterpret_cast<server_context *>(server_handle); // NOLINT(*-no-int-to-ptr)

    std::string c_params = parse_jstring(env, jparams);
    json data = json::parse(c_params);

    server_task_type type = SERVER_TASK_TYPE_COMPLETION;

    if (data.contains("input_prefix") || data.contains("input_suffix"))
    {
        type = SERVER_TASK_TYPE_INFILL;
    }

    auto completion_id = gen_chatcmplid();
    std::vector<server_task> tasks;

    try
    {
		const auto & prompt = data.at("prompt");
		
        std::vector<llama_tokens> tokenized_prompts = tokenize_input_prompts(ctx_server->vocab, prompt, true, true);
        
        tasks.reserve(tokenized_prompts.size());
        for (size_t i = 0; i < tokenized_prompts.size(); i++)
        {
            server_task task = server_task(type);

            task.id = ctx_server->queue_tasks.get_new_id();
            task.index = i;

            task.prompt_tokens = std::move(tokenized_prompts[i]);
            task.params = server_task::params_from_json_cmpl(ctx_server->ctx, ctx_server->params_base, data);
            task.id_selected_slot = json_value(data, "id_slot", -1);

            // OAI-compat
            task.params.oaicompat = OAICOMPAT_TYPE_NONE;
            task.params.oaicompat_cmpl_id = completion_id;
            // oaicompat_model is already populated by params_from_json_cmpl

            tasks.push_back(task);
        }
    }
    catch (const std::exception &e)
    {
        const auto &err = format_error_response(e.what(), ERROR_TYPE_INVALID_REQUEST);
        env->ThrowNew(c_llama_error, err.dump().c_str());
        return 0;
    }

    ctx_server->queue_results.add_waiting_tasks(tasks);
    ctx_server->queue_tasks.post(tasks);

    const auto task_ids = server_task::get_list_id(tasks);

    if (task_ids.size() != 1)
    {
        env->ThrowNew(c_llama_error, "multitasking currently not supported");
        return 0;
    }

    return *task_ids.begin();
}

JNIEXPORT void JNICALL Java_de_kherud_llama_LlamaModel_releaseTask(JNIEnv *env, jobject obj, jint id_task)
{
    jlong server_handle = env->GetLongField(obj, f_model_pointer);
    auto *ctx_server = reinterpret_cast<server_context *>(server_handle); // NOLINT(*-no-int-to-ptr)
    ctx_server->queue_results.remove_waiting_task_id(id_task);
}

JNIEXPORT jobject JNICALL Java_de_kherud_llama_LlamaModel_receiveCompletion(JNIEnv *env, jobject obj, jint id_task)
{
    jlong server_handle = env->GetLongField(obj, f_model_pointer);
    auto *ctx_server = reinterpret_cast<server_context *>(server_handle); // NOLINT(*-no-int-to-ptr)

    server_task_result_ptr result = ctx_server->queue_results.recv(id_task);
    
    if (result->is_error())
    {
        std::string response = result->to_json()["message"].get<std::string>();
        ctx_server->queue_results.remove_waiting_task_id(id_task);
        env->ThrowNew(c_llama_error, response.c_str());
        return nullptr;
    }
    const auto out_res = result->to_json();
    

    
    std::string response = out_res["content"].get<std::string>();
    if (result->is_stop())
    {
        ctx_server->queue_results.remove_waiting_task_id(id_task);
    }

    jobject o_probabilities = env->NewObject(c_hash_map, cc_hash_map);
    if (out_res.contains("completion_probabilities"))
    {
        auto completion_probabilities = out_res["completion_probabilities"];
        for (const auto &entry : completion_probabilities)
        {
            auto probs = entry["probs"];
            for (const auto &tp : probs)
            {
                std::string tok_str = tp["tok_str"];
                jstring jtok_str = env->NewStringUTF(tok_str.c_str());
                float prob = tp["prob"];
                jobject jprob = env->NewObject(c_float, cc_float, prob);
                env->CallObjectMethod(o_probabilities, m_map_put, jtok_str, jprob);
                env->DeleteLocalRef(jtok_str);
                env->DeleteLocalRef(jprob);
            }
        }
    }
    jbyteArray jbytes = parse_jbytes(env, response);
    return env->NewObject(c_output, cc_output, jbytes, o_probabilities, result->is_stop());
}

JNIEXPORT jfloatArray JNICALL Java_de_kherud_llama_LlamaModel_embed(JNIEnv *env, jobject obj, jstring jprompt)
{
    jlong server_handle = env->GetLongField(obj, f_model_pointer);
    auto *ctx_server = reinterpret_cast<server_context *>(server_handle); // NOLINT(*-no-int-to-ptr)

    if (!ctx_server->params_base.embedding)
    {
        env->ThrowNew(c_llama_error,
                      "model was not loaded with embedding support (see ModelParameters#setEmbedding(boolean))");
        return nullptr;
    }
    


    const std::string prompt = parse_jstring(env, jprompt);
    
    SRV_INF("Calling embedding '%s'\n", prompt.c_str());

    const auto tokens = tokenize_mixed(ctx_server->vocab, prompt, true, true);
    std::vector<server_task> tasks;

    server_task task = server_task(SERVER_TASK_TYPE_EMBEDDING);

    task.id = ctx_server->queue_tasks.get_new_id();
    task.index = 0;
    task.prompt_tokens = std::move(tokens);

    // OAI-compat
    task.params.oaicompat = OAICOMPAT_TYPE_NONE;

    tasks.push_back(task);

    ctx_server->queue_results.add_waiting_tasks(tasks);
    ctx_server->queue_tasks.post(tasks);

    std::unordered_set<int> task_ids = server_task::get_list_id(tasks);
    const auto id_task = *task_ids.begin();
    json responses = json::array();

    json error = nullptr;

    server_task_result_ptr result = ctx_server->queue_results.recv(id_task);
    ctx_server->queue_results.remove_waiting_task_id(id_task);

	json response_str = result->to_json();
    if (result->is_error())
    {
        std::string response = result->to_json()["message"].get<std::string>();
        ctx_server->queue_results.remove_waiting_task_id(id_task);
        env->ThrowNew(c_llama_error, response.c_str());
        return nullptr;
    }

    const auto out_res = result->to_json();

	// Extract "embedding" as a vector of vectors (2D array)
	std::vector<std::vector<float>> embedding = out_res["embedding"].get<std::vector<std::vector<float>>>();

	// Get total number of rows in the embedding
	jsize embedding_rows = embedding.size();

	// Get total number of columns in the first row (assuming all rows are of equal length)
	jsize embedding_cols = embedding_rows > 0 ? embedding[0].size() : 0;

	SRV_INF("Embedding has %d rows and %d columns\n", embedding_rows, embedding_cols);

    // Ensure embedding is not empty
	if (embedding.empty() || embedding[0].empty()) {
    	env->ThrowNew(c_error_oom, "embedding array is empty");
    	return nullptr;
	}

	// Extract only the first row
	const std::vector<float>& first_row = embedding[0];  // Reference to avoid copying

	
	// Create a new float array in JNI
	jfloatArray j_embedding = env->NewFloatArray(embedding_cols);
	if (j_embedding == nullptr) {
    	env->ThrowNew(c_error_oom, "could not allocate embedding");
    	return nullptr;
	}

	// Copy the first row into the JNI float array
	env->SetFloatArrayRegion(j_embedding, 0, embedding_cols, reinterpret_cast<const jfloat *>(first_row.data()));

	return j_embedding;
}

JNIEXPORT jintArray JNICALL Java_de_kherud_llama_LlamaModel_encode(JNIEnv *env, jobject obj, jstring jprompt)
{
    jlong server_handle = env->GetLongField(obj, f_model_pointer);
    auto *ctx_server = reinterpret_cast<server_context *>(server_handle); // NOLINT(*-no-int-to-ptr)

    const std::string c_prompt = parse_jstring(env, jprompt);

    llama_tokens tokens = tokenize_mixed(ctx_server->vocab, c_prompt, false, true);
    jsize token_size = tokens.size(); // NOLINT(*-narrowing-conversions)

    jintArray java_tokens = env->NewIntArray(token_size);
    if (java_tokens == nullptr)
    {
        env->ThrowNew(c_error_oom, "could not allocate token memory");
        return nullptr;
    }

    env->SetIntArrayRegion(java_tokens, 0, token_size, reinterpret_cast<const jint *>(tokens.data()));

    return java_tokens;
}

JNIEXPORT jbyteArray JNICALL Java_de_kherud_llama_LlamaModel_decodeBytes(JNIEnv *env, jobject obj,
                                                                         jintArray java_tokens)
{
    jlong server_handle = env->GetLongField(obj, f_model_pointer);
    auto *ctx_server = reinterpret_cast<server_context *>(server_handle); // NOLINT(*-no-int-to-ptr)

    jsize length = env->GetArrayLength(java_tokens);
    jint *elements = env->GetIntArrayElements(java_tokens, nullptr);
    std::vector<llama_token> tokens(elements, elements + length);
    std::string text = tokens_to_str(ctx_server->ctx, tokens.cbegin(), tokens.cend());

    env->ReleaseIntArrayElements(java_tokens, elements, 0);

    return parse_jbytes(env, text);
}




JNIEXPORT void JNICALL Java_de_kherud_llama_LlamaModel_delete(JNIEnv *env, jobject obj)
{
    jlong server_handle = env->GetLongField(obj, f_model_pointer);
    auto *ctx_server = reinterpret_cast<server_context *>(server_handle); // NOLINT(*-no-int-to-ptr)
    ctx_server->queue_tasks.terminate();
    //delete ctx_server;
}

JNIEXPORT void JNICALL Java_de_kherud_llama_LlamaModel_cancelCompletion(JNIEnv *env, jobject obj, jint id_task)
{
    jlong server_handle = env->GetLongField(obj, f_model_pointer);
    auto *ctx_server = reinterpret_cast<server_context *>(server_handle); // NOLINT(*-no-int-to-ptr)
    std::unordered_set<int> id_tasks = {id_task};
    ctx_server->cancel_tasks(id_tasks);
    ctx_server->queue_results.remove_waiting_task_id(id_task);
}

JNIEXPORT void JNICALL Java_de_kherud_llama_LlamaModel_setLogger(JNIEnv *env, jclass clazz, jobject log_format,
                                                                 jobject jcallback)
{
    if (o_log_callback != nullptr)
    {
        env->DeleteGlobalRef(o_log_callback);
    }

    log_json = env->IsSameObject(log_format, o_log_format_json);

    if (jcallback == nullptr)
    {
        log_callback = nullptr;
        llama_log_set(nullptr, nullptr);
    }
    else
    {
        o_log_callback = env->NewGlobalRef(jcallback);
        log_callback = [](enum ggml_log_level level, const char *text, void *user_data) {
            JNIEnv *env = get_jni_env();
            jstring message = env->NewStringUTF(text);
            jobject log_level = log_level_to_jobject(level);
            env->CallVoidMethod(o_log_callback, m_biconsumer_accept, log_level, message);
            env->DeleteLocalRef(message);
        };
        if (!log_json)
        {
            llama_log_set(log_callback_trampoline, nullptr);
        }
    }
}

JNIEXPORT jbyteArray JNICALL Java_de_kherud_llama_LlamaModel_jsonSchemaToGrammarBytes(JNIEnv *env, jclass clazz, jstring j_schema)
{
    const std::string c_schema = parse_jstring(env, j_schema);
    nlohmann::ordered_json c_schema_json = nlohmann::ordered_json::parse(c_schema);
    const std::string c_grammar = json_schema_to_grammar(c_schema_json);
    return parse_jbytes(env, c_grammar);
}<|MERGE_RESOLUTION|>--- conflicted
+++ resolved
@@ -2,11 +2,8 @@
 
 #include "arg.h"
 #include "llama.h"
-<<<<<<< HEAD
+#include "log.h"
 #include "json-schema-to-grammar.h"
-=======
-#include "log.h"
->>>>>>> 8630eab5
 #include "nlohmann/json.hpp"
 #include "server.hpp"
 
@@ -435,7 +432,6 @@
     if (!ctx_server->load_model(params))
     {
         llama_backend_free();
-        ;
         env->ThrowNew(c_llama_error, "could not load model from given file path");
         return;
     }
@@ -446,7 +442,7 @@
     LOG_INF("%s: model loaded\n", __func__);
 
     const auto model_meta = ctx_server->model_meta();
-    
+
  	if (!params.speculative.model.empty() || !params.speculative.hf_repo.empty()) {
     	SRV_INF("loading draft model '%s'\n", params.speculative.model.c_str());
 		auto params_dft = params;
@@ -497,7 +493,7 @@
     LOG_INF("%s: chat template, chat_template: %s, example_format: '%s'\n", __func__,
         common_chat_templates_source(ctx_server->chat_templates.get()),
         common_chat_format_example(ctx_server->chat_templates.get(), ctx_server->params_base.use_jinja).c_str());
-        
+
 
     // print sample chat example to make it clear which template is used
 //    LOG_INF("%s: chat template, chat_template: %s, example_format: '%s'\n", __func__,
@@ -547,9 +543,9 @@
     try
     {
 		const auto & prompt = data.at("prompt");
-		
+
         std::vector<llama_tokens> tokenized_prompts = tokenize_input_prompts(ctx_server->vocab, prompt, true, true);
-        
+
         tasks.reserve(tokenized_prompts.size());
         for (size_t i = 0; i < tokenized_prompts.size(); i++)
         {
@@ -604,7 +600,7 @@
     auto *ctx_server = reinterpret_cast<server_context *>(server_handle); // NOLINT(*-no-int-to-ptr)
 
     server_task_result_ptr result = ctx_server->queue_results.recv(id_task);
-    
+
     if (result->is_error())
     {
         std::string response = result->to_json()["message"].get<std::string>();
@@ -613,9 +609,9 @@
         return nullptr;
     }
     const auto out_res = result->to_json();
-    
-
-    
+
+
+
     std::string response = out_res["content"].get<std::string>();
     if (result->is_stop())
     {
@@ -656,11 +652,11 @@
                       "model was not loaded with embedding support (see ModelParameters#setEmbedding(boolean))");
         return nullptr;
     }
-    
+
 
 
     const std::string prompt = parse_jstring(env, jprompt);
-    
+
     SRV_INF("Calling embedding '%s'\n", prompt.c_str());
 
     const auto tokens = tokenize_mixed(ctx_server->vocab, prompt, true, true);
@@ -720,7 +716,7 @@
 	// Extract only the first row
 	const std::vector<float>& first_row = embedding[0];  // Reference to avoid copying
 
-	
+
 	// Create a new float array in JNI
 	jfloatArray j_embedding = env->NewFloatArray(embedding_cols);
 	if (j_embedding == nullptr) {
